--- conflicted
+++ resolved
@@ -22,43 +22,29 @@
 ## Invoice insertion and payment reports
 
 Run `synthap generate` to stage invoices and `synthap insert` to post them to
-<<<<<<< HEAD
-=======
 
->>>>>>> 03994902
 Xero. During generation the tool records which staged invoices should later be
 paid in `to_pay.json`. After insertion the application writes several JSON
 reports to the run directory (`runs/<run_id>`):
 
-<<<<<<< HEAD
-=======
-
->>>>>>> 03994902
 - `insertion_report.json` – summary counts of inserted invoices and payments
   made.
 - `invoice_report.json` – raw invoice records returned by the Xero Invoices
   API, including the assigned `InvoiceID` values.
 - `payment_report.json` – raw payment records returned by the Xero Payments
   API.
-<<<<<<< HEAD
+
 - `to_pay.json` – references for staged invoices that should be paid; used to
   construct the Xero payment payload after invoice insertion.
 - `xero_log.json` – chronological log of requests and responses sent to Xero
   during insertion and payment, useful for debugging API failures.
-=======
 
-- `to_pay.json` – references for staged invoices that should be paid; used to
-  construct the Xero payment payload after invoice insertion.
->>>>>>> 03994902
 
 The generator can understand phrases like "pay for 4 bills", "pay for all", or
 leave payment count unspecified (random subset). It records the chosen invoices
 in `to_pay.json`, and the `insert` command first posts all invoices to Xero and
-<<<<<<< HEAD
+
 then reloads `invoice_report.json` to obtain the corresponding `InvoiceID`
 values before paying only those listed. The Xero account used for payments is
 configured via the `XERO_PAYMENT_ACCOUNT_CODE` setting.
-=======
-then pays only those listed. The Xero account used for payments is configured
-via the `XERO_PAYMENT_ACCOUNT_CODE` setting.
->>>>>>> 03994902
+
