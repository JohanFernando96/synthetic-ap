--- conflicted
+++ resolved
@@ -171,11 +171,8 @@
 pytest -q
 ```
 
-<<<<<<< HEAD
-Defaults live in `data/config/service_defaults.yaml` and can be overridden at
-runtime. When enabled the generator will call OpenAI to craft a natural
-description for each line item while keeping it consistent with the catalog's
-item name.
+Running the tests ensures that configuration parsing, invoice generation and
+Xero integration helpers work as expected.
 
 ## Invoice insertion and payment reports
 
@@ -198,7 +195,3 @@
 in `to_pay.json`, and the `insert` command first posts all invoices to Xero and
 then pays only those listed. The Xero account used for payments is configured
 via the `XERO_PAYMENT_ACCOUNT_CODE` setting.
-=======
-Running the tests ensures that configuration parsing, invoice generation and
-Xero integration helpers work as expected.
->>>>>>> 7371940d
