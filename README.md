# Synthetic Data Generation App

Synthetic Data Generation App generates realistic accounts payable invoices and can insert them
into a Xero sandbox for demos or testing.  The generator uses catalog data and
optionally an OpenAI model to plan invoice mixes and craft line item
descriptions.  Run artifacts and reports make it easy to audit the process or
build further analytics.

## Installation

1. **Install Python 3.11**.
2. **Install dependencies** using either Poetry or pip:

   ```bash
   # using Poetry (recommended)
   poetry install

   # or using pip
   pip install -e .
   ```

3. (Optional) install development dependencies with
   `poetry install --with dev`.

## Running the Streamlit frontend

Launch the user interface with:

```bash
poetry run streamlit run app.py
```

This opens a multi-page dashboard. The main page presents overview metrics and
connection statuses. A dedicated catalog page under `streamlit/` lists vendors,
items and vendor‑item assignments in tabbed tables. A configuration page exposes
<<<<<<< HEAD
runtime settings in an editable table where only values can be changed, with
options to save or revert to defaults, while
other pages handle run browsing and data generation.

=======
form-based runtime settings with options to save or revert to defaults, while
other pages handle run browsing and data generation.


>>>>>>> 67c4443c
## Environment variables

Configuration values are read from environment variables or a `.env` file.  The
most important settings are shown below:

| Variable                                                                   | Purpose                                                   |
|----------------------------------------------------------------------------|-----------------------------------------------------------|
| `OPENAI_API_KEY`                                                           | API key for OpenAI when LLM features are enabled.         |
| `XERO_CLIENT_ID`, `XERO_CLIENT_SECRET`, `XERO_REDIRECT_URI`, `XERO_SCOPES` | OAuth details for Xero.                                   |
| `XERO_TENANT_ID`                                                           | Xero tenant identifier (resolved after auth if omitted).  |
| `XERO_PAYMENT_ACCOUNT_CODE`                                                | Account code used when posting payments (default `101`).  |
| `PAY_ON_DUE_DATE`                                                          | If `true`, date payments exactly on the invoice due date. |
| `TIMEZONE`, `DEFAULT_SEED`, `FISCAL_YEAR_START_MONTH`                      | Optional service settings.                                |
| `DATA_DIR`                                                                 | Base directory for catalogs and configuration files.      |
| `RUNS_DIR`                                                                 | Directory where run artifacts are written.                |
| `XERO_TOKEN_FILE`                                                          | Location of the OAuth token store.                        |

All variables can be placed in a `.env` file in the project root.  See
`src/synthap/config/settings.py` for the complete list of supported values.

## Configuration files

Runtime configuration lives under `data/config/` and is composed of two files:

* `service_defaults.yaml` – repository defaults
* `runtime_config.yaml` – local overrides applied at runtime

The files are deep‑merged with runtime values taking precedence.  The structure
supports the following sections:

```yaml
ai:
  enabled: true              # use the LLM for planning and descriptions
  model: gpt-4o-mini         # OpenAI model name
  temperature: 0.15
  top_p: 1.0
  max_output_tokens: 1200
  max_vendors: 6
  line_item_description_enabled: false
  line_item_description_prompt: "Write a short description for invoice line item '{item_name}'."

generator:
  allow_price_variation: false
  price_variation_pct: 0.10  # ±10% when variation enabled
  currency: AUD
  status: AUTHORISED
  business_days_only: true   # only choose business days for invoice dates

artifacts:
  include_meta_json: true    # also save xero_invoices_with_meta.json

force_no_tax: false

payments:
  pay_on_due_date: false     # pay exactly on due date if true
  allow_overdue: false       # if true and not paying on due date, allow payment after due
  pay_when_unspecified: false # allow random payments when no directive in prompt
```

Edit `data/config/runtime_config.yaml` to customise behaviour.

## Workflow

### 1. Authenticate with Xero

```bash
poetry run python -m synthap.cli auth-init
```

This launches a local server and prints an authorization URL.  After completing
the OAuth consent flow the resulting token is saved (default: `.xero_token.json`).
Verify the token and resolved tenant identifier with:

```bash
poetry run python -m synthap.cli xero-status
```

### 2. Generate invoices

```bash
poetry run python -m synthap.cli generate -q "Generate 6 bills for the Q1 2023 pay for only 2"
```
Where the prompt can include directives for the number of invoices, date ranges, vendors to use, and how many to pay.

Examples are as follows:
* "Generate 20 bills for yesterday"
* "Generate 10000 bills for the financial year 2023"
* "Generate 50 bills for 20-05-2025 for vendor ABC"
* "Generate 10 bills for last month and pay all"
* "Generate 15 bills for last week and pay only 5"

Useful options:

* `--seed` – make runs deterministic
* `--allow-price-variation/--no-price-variation` – override price variation
* `--price-variance-pct` – set the variation percentage (e.g. `0.05` for ±5 %)

Each invocation creates `runs/<run_id>/` containing:

* `invoices.parquet`, `invoice_lines.parquet`
* `plan.json` – LLM planning result
* `xero_invoices.json` – Xero invoice payloads
* `xero_invoices_with_meta.json` – payloads with extra metadata when enabled
* `to_pay.json` – invoice references selected for payment
* `generation_report.json` – summary report of the generation step

### 3. Insert and optionally pay invoices

```bash
poetry run python -m synthap.cli insert --run-id <run_id>

# limit the subset to insert
poetry run python -m synthap.cli insert --run-id <run_id> --reference REF123 --limit 5
```

The command posts staged invoices to Xero and issues payments for references in
`to_pay.json`.  Additional artifacts are written into the run directory:

* `invoice_report.json` – responses from the Invoices API with invoice IDs
* `payment_report.json` – responses from the Payments API
* `xero_log.json` – chronological request/response log
* `insertion_report.json` – counts of inserted invoices and payments

## Inspecting results

Run artifacts live under `runs/<run_id>/`.  They contain the generated invoice
data, the exact payloads sent to Xero, receipts for invoices and payments, and a
detailed log of API interactions.  Inspect the JSON or parquet files directly or
load them into analytics tools for further analysis.

## Testing

Execute the test suite with:

```bash
pytest -q
```

Running the tests ensures that configuration parsing, invoice generation and
Xero integration helpers work as expected.
<|MERGE_RESOLUTION|>--- conflicted
+++ resolved
@@ -33,17 +33,11 @@
 This opens a multi-page dashboard. The main page presents overview metrics and
 connection statuses. A dedicated catalog page under `streamlit/` lists vendors,
 items and vendor‑item assignments in tabbed tables. A configuration page exposes
-<<<<<<< HEAD
 runtime settings in an editable table where only values can be changed, with
 options to save or revert to defaults, while
 other pages handle run browsing and data generation.
 
-=======
-form-based runtime settings with options to save or revert to defaults, while
-other pages handle run browsing and data generation.
 
-
->>>>>>> 67c4443c
 ## Environment variables
 
 Configuration values are read from environment variables or a `.env` file.  The
