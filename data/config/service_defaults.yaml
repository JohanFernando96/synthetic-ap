--- conflicted
+++ resolved
@@ -20,9 +20,5 @@
 
 payments:
   pay_on_due_date: false
-<<<<<<< HEAD
   allow_overdue: false
-  pay_when_unspecified: false
-=======
-  allow_overdue: false
->>>>>>> 9d5ef428
+  pay_when_unspecified: false