ai:
  enabled: true
  model: gpt-4o
  temperature: 0.15
  top_p: 1.0
  max_output_tokens: 1200
  system_prompt: null
  max_vendors: 6
  line_item_description_enabled: false
  line_item_description_prompt: "Write a concise, single-line invoice item description for: '{item_name}', combining quantity, size, and product name naturally without using labels or categories."
generator:
  allow_price_variation: false
  price_variation_pct: 0.1
  currency: AUD
  status: AUTHORISED
  business_days_only: true
artifacts:
  include_meta_json: true
force_no_tax: true
payments:
  pay_on_due_date: false
<<<<<<< HEAD
  allow_overdue: false
  pay_when_unspecified: false
=======
  allow_overdue: false
>>>>>>> 9d5ef428
<|MERGE_RESOLUTION|>--- conflicted
+++ resolved
@@ -19,9 +19,5 @@
 force_no_tax: true
 payments:
   pay_on_due_date: false
-<<<<<<< HEAD
   allow_overdue: false
-  pay_when_unspecified: false
-=======
-  allow_overdue: false
->>>>>>> 9d5ef428
+  pay_when_unspecified: false