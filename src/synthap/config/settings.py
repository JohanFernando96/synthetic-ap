--- conflicted
+++ resolved
@@ -13,10 +13,6 @@
 class Settings(BaseSettings):
     # LLM
     openai_api_key: str = os.getenv("OPENAI_API_KEY")
-<<<<<<< HEAD
-
-=======
->>>>>>> 9d5ef428
 
     # Xero
     xero_client_id: str = os.getenv("XERO_CLIENT_ID")
