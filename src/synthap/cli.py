from __future__ import annotations

import asyncio
import secrets
import random
import json
from pathlib import Path
from datetime import date
from typing import Optional

import pandas as pd
import typer
from slugify import slugify
from tenacity import RetryError

from .config.settings import settings
from .config.runtime_config import load_runtime_config
from .catalogs.loader import load_catalogs

# AI planner + generator
from .ai.planner import plan_from_query
from .ai.schema import Plan as AIPlan
from .engine.generator import generate_from_plan

# Validation, storage, mapping, reports
from .engine.validators import validate_invoices
from .data.storage import to_rows, write_parquet
from .reports.report import write_json
from .xero.mapper import map_invoice
from .nlp.parser import parse_nlp_to_query

# Xero (OAuth + client)
from .xero.auth_server import run_server as auth_server_run
from .xero.client import post_invoices, resolve_tenant_id, post_payments
from .engine.payments import generate_payments
from .xero.oauth import TokenStore, refresh_token_if_needed

app = typer.Typer(add_completion=False)


def runs_dir() -> Path:
    p = Path(settings.runs_dir)
    p.mkdir(parents=True, exist_ok=True)
    return p


def latest_run_id() -> Optional[str]:
    candidates = [p.name for p in runs_dir().iterdir() if p.is_dir()]
    return sorted(candidates)[-1] if candidates else None


@app.command("xero-status")
def xero_status():
    tok = TokenStore.load()
    if not tok:
        typer.echo("No token found. Run `auth-init` and consent.")
        raise typer.Exit(code=1)

    async def _show():
        try:
            t = await resolve_tenant_id(tok)
            typer.echo(f"Resolved tenantId: {t}")
        except Exception as e:
            typer.echo(f"Failed to resolve tenantId: {e}")

    asyncio.run(_show())


@app.command("auth-init")
def auth_init():
    typer.echo("Starting local OAuth callback server...")
    typer.echo("Visit http://localhost:5050/ to see the authorize URL.")
    auth_server_run()


@app.command("generate")
def generate(
    query: str = typer.Option(..., "--query", "-q", help="NLP request"),
    seed: Optional[int] = typer.Option(
        None,
        "--seed",
        "-s",
        help="Random seed (omit to auto-generate for AI-guided variety)",
    ),
    allow_price_variation: Optional[bool] = typer.Option(
        None,
        "--allow-price-variation/--no-price-variation",
        help="Override price variation toggle from config/AI plan",
    ),
    price_variation_pct: Optional[float] = typer.Option(
        None,
        "--price-variance-pct",
        help="Override price variance percentage (e.g., 0.05 for ±5%)",
    ),
):
    """
    AI Plan -> sanitize -> generate -> validate -> stage (no Xero insert).
    Produces:
      - runs/<run_id>/{invoices.parquet, invoice_lines.parquet}
      - runs/<run_id>/plan.json (AI plan)
      - runs/<run_id>/xero_invoices.json (POST-ready)
      - runs/<run_id>/xero_invoices_with_meta.json (if enabled)
      - runs/<run_id>/generation_report.json
    """
    cat = load_catalogs(settings.data_dir)
    cfg = load_runtime_config(settings.data_dir)

    if seed is None:
        seed = secrets.randbits(32)

    # 1) AI plan (with built-in guardrails + AU fiscal periods)
    plan: AIPlan = plan_from_query(query, cat, today=date.today())
    parsed_query = parse_nlp_to_query(query, today=date.today())

    # Apply CLI overrides (final say)
    if allow_price_variation is not None:
        plan.allow_price_variation = allow_price_variation
    if price_variation_pct is not None:
        plan.price_variation_pct = float(price_variation_pct)

    # Hard guardrails for Stage-1 scope
    plan.status = "AUTHORISED"
    plan.currency = "AUD"

    run_id = slugify(f"{date.today().isoformat()}-{seed}")[:24]

    # 2) Generate from plan
    invoices = generate_from_plan(
        cat=cat,
        plan=plan,
        run_id=run_id,
        seed=seed,
        force_no_tax=cfg.force_no_tax,
    )

    # 3) Validate business rules
    validate_invoices(cat, invoices)

    # 4) Stage artifacts + plan.json
    inv_df, line_df = to_rows(invoices)
    base = runs_dir() / run_id
    base.mkdir(parents=True, exist_ok=True)

    write_parquet(inv_df, base / "invoices.parquet")
    write_parquet(line_df, base / "invoice_lines.parquet")

    write_json(plan.model_dump(mode="json"), base / "plan.json")

    xero_payload = {"Invoices": [map_invoice(inv) for inv in invoices]}
    write_json(xero_payload, base / "xero_invoices.json")

    if cfg.artifacts.include_meta_json:
        meta = []
        for inv in invoices:
            meta.append(
                {
                    "__meta": {
                        "vendor_id": inv.vendor_id,
                        "contact_id": inv.contact_id,
                        "contact_account_number": inv.contact_account_number,
                    },
                    "xero": map_invoice(inv),
                }
            )
        write_json({"Invoices": meta}, base / "xero_invoices_with_meta.json")
    # Determine which invoices should be paid in a later step and persist
    # the list of references so the insert phase can match on invoice IDs.
    all_refs = [inv.reference for inv in invoices]
    to_pay_refs: list[str] = []
    rng = random.Random(seed)
    if parsed_query.pay_all:
        to_pay_refs = all_refs
    else:
        pay_count = parsed_query.pay_count
        if pay_count is None and all_refs:
            pay_count = rng.randint(1, len(all_refs))
        if pay_count:
            pay_count = max(0, min(pay_count, len(all_refs)))
            to_pay_refs = rng.sample(all_refs, pay_count)
    write_json({"run_id": run_id, "references": to_pay_refs}, base / "to_pay.json")

    gen_report = {
        "run_id": run_id,
        "query": query,
        "seed_used": seed,
        "count": len(invoices),
        "date_range": {
            "start": plan.date_range.start.isoformat(),
            "end": plan.date_range.end.isoformat(),
        },
        "artifacts": {
            "invoices_parquet": str((base / "invoices.parquet").as_posix()),
            "invoice_lines_parquet": str((base / "invoice_lines.parquet").as_posix()),
            "plan_json": str((base / "plan.json").as_posix()),
            "xero_invoices_json": str((base / "xero_invoices.json").as_posix()),
            "xero_invoices_with_meta_json": str(
                (base / "xero_invoices_with_meta.json").as_posix()
            ),
            "to_pay_json": str((base / "to_pay.json").as_posix()),
        },
        "config_used": {
            "allow_price_variation": plan.allow_price_variation,
            "price_variation_pct": plan.price_variation_pct,
            "currency": plan.currency,
            "status": plan.status,
            "business_days_only": plan.business_days_only,
        },
        "payment_instructions": {
            "count": parsed_query.pay_count,
            "all": parsed_query.pay_all,
            "references": to_pay_refs,
        },
    }
    write_json(gen_report, base / "generation_report.json")

    typer.echo(f"Generated & staged {len(invoices)} invoices at {base}")
    typer.echo(f"Plan: {base / 'plan.json'}")


@app.command("insert")
def insert(
    run_id: Optional[str] = typer.Option(None, "--run-id", "-r", help="Run ID to insert; defaults to latest staged"),
    reference: Optional[str] = typer.Option(None, "--reference", "-ref", help="Insert only the invoice with this Reference"),
    limit: Optional[int] = typer.Option(None, "--limit", "-l", help="Insert only the first N invoices"),
):
    """
    Inserts the staged invoices for a run into Xero, in batches of 50.
    Requires OAuth token (see `auth-init`). Writes insertion_report.json.
    """
    if run_id is None:
        run_id = latest_run_id()
        if not run_id:
            typer.echo("No staged runs found. Run `generate` first.")
            raise typer.Exit(code=1)

    base = runs_dir() / run_id
    inv_path = base / "invoices.parquet"
    line_path = base / "invoice_lines.parquet"
    if not inv_path.exists() or not line_path.exists():
        typer.echo(f"Missing parquet files in {base}.")
        raise typer.Exit(code=1)

    inv_df = pd.read_parquet(inv_path)
    line_df = pd.read_parquet(line_path)

    payloads = []
    for ref, lines in line_df.groupby("reference"):
        head = inv_df[inv_df["reference"] == ref].iloc[0]
        line_items = []
        for _, ln in lines.iterrows():
            line_items.append(
                {
                    "Description": ln["description"],
                    "Quantity": float(ln["quantity"]),
                    "UnitAmount": float(ln["unit_amount"]),
                    "AccountCode": str(ln["account_code"]),
                    "TaxType": str(ln["tax_type"]),
                    "LineAmount": float(ln["line_amount"]),
                }
            )
        payloads.append(
            {
                "Type": "ACCPAY",
                "Contact": {"ContactID": head["contact_id"]},
                "CurrencyCode": head["currency"],
                "LineItems": line_items,
                "Date": head["date"],
                "DueDate": head["due_date"],
                "Reference": ref,
                "InvoiceNumber": head.get("invoice_number", ref),
                "Status": head["status"],
            }
        )
    # Optional: filter selection
    if reference:
        payloads = [p for p in payloads if p.get("Reference") == reference]
    if limit is not None:
        payloads = payloads[: int(limit)]


    async def _insert():
        batch_size = 50
        total_ok, total_fail = 0, 0
        invoice_records = []
        xero_log: list[dict[str, object]] = []

        for i in range(0, len(payloads), batch_size):
            batch = payloads[i : i + batch_size]
            try:
                resp = await post_invoices(batch)
                xero_log.append({"action": "post_invoices", "request": batch, "response": resp})
                batch_invoices = resp.get("Invoices", [])
                total_ok += len(batch_invoices)
                for inv in batch_invoices:
                    ref = inv.get("Reference")
                    if ref is not None:
                        match = inv_df[inv_df["reference"] == ref]
                        if not match.empty:
                            inv["Vendor"] = match.iloc[0].get("vendor_id")
                    invoice_records.append(inv)
            except RetryError as e:
                total_fail += len(batch)
<<<<<<< HEAD
                err = str(e.last_attempt.exception())
                xero_log.append({"action": "post_invoices", "request": batch, "error": err})
                typer.echo(f"Batch {i//batch_size} failed: {err}")
            except Exception as e:
                total_fail += len(batch)
                err = str(e)
                xero_log.append({"action": "post_invoices", "request": batch, "error": err})
                typer.echo(f"Batch {i//batch_size} failed: {err}")

=======
                typer.echo(
                    f"Batch {i//batch_size} failed: {e.last_attempt.exception()}"
                )
            except Exception as e:
                total_fail += len(batch)
                typer.echo(f"Batch {i//batch_size} failed: {e}")
>>>>>>> 03994902
        # Persist invoice data so payment runs can match references to IDs.
        inv_report_path = base / "invoice_report.json"
        write_json({"run_id": run_id, "invoices": invoice_records}, inv_report_path)

<<<<<<< HEAD
        # Reload invoices from report to ensure IDs are read from disk.
        try:
            invoice_records = json.loads(inv_report_path.read_text()).get("invoices", [])
        except Exception:
            invoice_records = []

=======
>>>>>>> 03994902
        # Load list of references that should be paid
        to_pay_refs: list[str] = []
        to_pay_path = base / "to_pay.json"
        if to_pay_path.exists():
            try:
                to_pay_refs = json.loads(to_pay_path.read_text()).get("references", [])
            except Exception:
                pass

        records_to_pay = [r for r in invoice_records if r.get("Reference") in to_pay_refs]

        payments = generate_payments(
            records_to_pay,
            account_code=settings.xero_payment_account_code,
        )
<<<<<<< HEAD

=======
>>>>>>> 03994902
        payment_records = []
        if payments:
            try:
                resp = await post_payments(payments)
<<<<<<< HEAD
                xero_log.append({"action": "post_payments", "request": payments, "response": resp})
                payment_records = resp.get("Payments", [])
                typer.echo(f"[{run_id}] Paid {len(payment_records)} invoices.")
            except RetryError as e:
                err = str(e.last_attempt.exception())
                xero_log.append({"action": "post_payments", "request": payments, "error": err})
                typer.echo(f"Payment batch failed: {err}")
            except Exception as e:
                err = str(e)
                xero_log.append({"action": "post_payments", "request": payments, "error": err})
                typer.echo(f"Payment batch failed: {err}")
=======
                payment_records = resp.get("Payments", [])
                typer.echo(f"[{run_id}] Paid {len(payment_records)} invoices.")
            except RetryError as e:
                typer.echo(f"Payment batch failed: {e.last_attempt.exception()}")
            except Exception as e:
                typer.echo(f"Payment batch failed: {e}")
>>>>>>> 03994902
        else:
            typer.echo(f"[{run_id}] No payments generated.")

        report = {
            "run_id": run_id,
            "inserted_success": total_ok,
            "inserted_failed": total_fail,
            "payments_made": len(payment_records),
        }
        write_json(report, base / "insertion_report.json")
        write_json({"run_id": run_id, "payments": payment_records}, base / "payment_report.json")
<<<<<<< HEAD
        write_json({"run_id": run_id, "events": xero_log}, base / "xero_log.json")
=======
>>>>>>> 03994902
        typer.echo(f"[{run_id}] Inserted: {total_ok}, Failed: {total_fail}. Report saved.")

    asyncio.run(_insert())


if __name__ == "__main__":
    app()<|MERGE_RESOLUTION|>--- conflicted
+++ resolved
@@ -300,7 +300,7 @@
                     invoice_records.append(inv)
             except RetryError as e:
                 total_fail += len(batch)
-<<<<<<< HEAD
+
                 err = str(e.last_attempt.exception())
                 xero_log.append({"action": "post_invoices", "request": batch, "error": err})
                 typer.echo(f"Batch {i//batch_size} failed: {err}")
@@ -310,27 +310,18 @@
                 xero_log.append({"action": "post_invoices", "request": batch, "error": err})
                 typer.echo(f"Batch {i//batch_size} failed: {err}")
 
-=======
-                typer.echo(
-                    f"Batch {i//batch_size} failed: {e.last_attempt.exception()}"
-                )
-            except Exception as e:
-                total_fail += len(batch)
-                typer.echo(f"Batch {i//batch_size} failed: {e}")
->>>>>>> 03994902
+
         # Persist invoice data so payment runs can match references to IDs.
         inv_report_path = base / "invoice_report.json"
         write_json({"run_id": run_id, "invoices": invoice_records}, inv_report_path)
 
-<<<<<<< HEAD
         # Reload invoices from report to ensure IDs are read from disk.
         try:
             invoice_records = json.loads(inv_report_path.read_text()).get("invoices", [])
         except Exception:
             invoice_records = []
 
-=======
->>>>>>> 03994902
+
         # Load list of references that should be paid
         to_pay_refs: list[str] = []
         to_pay_path = base / "to_pay.json"
@@ -346,15 +337,12 @@
             records_to_pay,
             account_code=settings.xero_payment_account_code,
         )
-<<<<<<< HEAD
-
-=======
->>>>>>> 03994902
+
+
         payment_records = []
         if payments:
             try:
                 resp = await post_payments(payments)
-<<<<<<< HEAD
                 xero_log.append({"action": "post_payments", "request": payments, "response": resp})
                 payment_records = resp.get("Payments", [])
                 typer.echo(f"[{run_id}] Paid {len(payment_records)} invoices.")
@@ -366,14 +354,6 @@
                 err = str(e)
                 xero_log.append({"action": "post_payments", "request": payments, "error": err})
                 typer.echo(f"Payment batch failed: {err}")
-=======
-                payment_records = resp.get("Payments", [])
-                typer.echo(f"[{run_id}] Paid {len(payment_records)} invoices.")
-            except RetryError as e:
-                typer.echo(f"Payment batch failed: {e.last_attempt.exception()}")
-            except Exception as e:
-                typer.echo(f"Payment batch failed: {e}")
->>>>>>> 03994902
         else:
             typer.echo(f"[{run_id}] No payments generated.")
 
@@ -385,10 +365,7 @@
         }
         write_json(report, base / "insertion_report.json")
         write_json({"run_id": run_id, "payments": payment_records}, base / "payment_report.json")
-<<<<<<< HEAD
         write_json({"run_id": run_id, "events": xero_log}, base / "xero_log.json")
-=======
->>>>>>> 03994902
         typer.echo(f"[{run_id}] Inserted: {total_ok}, Failed: {total_fail}. Report saved.")
 
     asyncio.run(_insert())
