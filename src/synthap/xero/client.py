import httpx
from typing import List, Dict, Any, Optional
from tenacity import retry, wait_exponential_jitter, stop_after_attempt
from ..config.settings import settings
from .oauth import TokenStore, refresh_token_if_needed

XERO_BASE = "https://api.xero.com/api.xro/2.0"
CONN_URL = "https://api.xero.com/connections"

_TENANT_CACHE: Optional[str] = None

def _auth_headers(tok: Dict) -> Dict[str, str]:
    return {
        "Authorization": f"Bearer {tok['access_token']}",
        "Accept": "application/json",
        "Content-Type": "application/json",
    }

async def resolve_tenant_id(tok: Dict) -> str:
    global _TENANT_CACHE
    if settings.xero_tenant_id and settings.xero_tenant_id != "REPLACE_ME":
        return settings.xero_tenant_id
    if _TENANT_CACHE:
        return _TENANT_CACHE

    async with httpx.AsyncClient(timeout=30) as client:
        r = await client.get(CONN_URL, headers=_auth_headers(tok))
        r.raise_for_status()
        conns = r.json()  # list of connections
        # choose first ORGANISATION that is active
        for c in conns:
            if c.get("tenantType") == "ORGANISATION" and c.get("tenantId"):
                _TENANT_CACHE = c["tenantId"]
                return _TENANT_CACHE
        raise RuntimeError("No Xero organisation connection found for this token. Check app consent.")

def _with_tenant(headers: Dict[str, str], tenant_id: str) -> Dict[str, str]:
    h = dict(headers)
    h["Xero-tenant-id"] = tenant_id
    return h

def _raise_with_context(resp: httpx.Response) -> None:
    try:
        body = resp.text
    except Exception:
        body = "<no body>"
    msg = f"HTTP {resp.status_code} {resp.reason_phrase} at {resp.request.method} {resp.request.url}\n{body}"
    resp.raise_for_status()  # will raise HTTPStatusError (tenacity sees it)
    # if somehow not raised:
    raise httpx.HTTPStatusError(message=msg, request=resp.request, response=resp)

@retry(wait=wait_exponential_jitter(1, 3), stop=stop_after_attempt(5))
async def post_invoices(invoices: List[Dict[str, Any]]) -> Dict[str, Any]:
    tok = TokenStore.load()
    if not tok:
        tok = await refresh_token_if_needed()

    tenant_id = await resolve_tenant_id(tok)
    headers = _with_tenant(_auth_headers(tok), tenant_id)
    payload = {"Invoices": invoices}

    async with httpx.AsyncClient(timeout=60) as client:
        r = await client.post(f"{XERO_BASE}/Invoices", json=payload, headers=headers)
        if r.status_code == 401:
            # try refresh once
            tok = await refresh_token_if_needed()
            tenant_id = await resolve_tenant_id(tok)
            r = await client.post(f"{XERO_BASE}/Invoices", json=payload, headers=_with_tenant(_auth_headers(tok), tenant_id))
        if r.status_code >= 400:
            _raise_with_context(r)
        return r.json()


@retry(wait=wait_exponential_jitter(1, 3), stop=stop_after_attempt(5))
async def post_payments(payments: List[Dict[str, Any]]) -> Dict[str, Any]:
    tok = TokenStore.load()
    if not tok:
        tok = await refresh_token_if_needed()

    tenant_id = await resolve_tenant_id(tok)
    headers = _with_tenant(_auth_headers(tok), tenant_id)
    payload = {"Payments": payments}

    async with httpx.AsyncClient(timeout=60) as client:
<<<<<<< HEAD
        r = await client.post(f"{XERO_BASE}/Payments", json=payload, headers=headers)
        if r.status_code == 401:
            tok = await refresh_token_if_needed()
            tenant_id = await resolve_tenant_id(tok)
            r = await client.post(
=======
        r = await client.put(f"{XERO_BASE}/Payments", json=payload, headers=headers)
        if r.status_code == 401:
            tok = await refresh_token_if_needed()
            tenant_id = await resolve_tenant_id(tok)
            r = await client.put(
>>>>>>> 5b5f68a5
                f"{XERO_BASE}/Payments", json=payload, headers=_with_tenant(_auth_headers(tok), tenant_id)
            )
        if r.status_code >= 400:
            _raise_with_context(r)
        return r.json()<|MERGE_RESOLUTION|>--- conflicted
+++ resolved
@@ -82,19 +82,16 @@
     payload = {"Payments": payments}
 
     async with httpx.AsyncClient(timeout=60) as client:
-<<<<<<< HEAD
         r = await client.post(f"{XERO_BASE}/Payments", json=payload, headers=headers)
         if r.status_code == 401:
             tok = await refresh_token_if_needed()
             tenant_id = await resolve_tenant_id(tok)
-            r = await client.post(
-=======
+            r = await client.post(=======
         r = await client.put(f"{XERO_BASE}/Payments", json=payload, headers=headers)
         if r.status_code == 401:
             tok = await refresh_token_if_needed()
             tenant_id = await resolve_tenant_id(tok)
             r = await client.put(
->>>>>>> 5b5f68a5
                 f"{XERO_BASE}/Payments", json=payload, headers=_with_tenant(_auth_headers(tok), tenant_id)
             )
         if r.status_code >= 400:
